--- conflicted
+++ resolved
@@ -103,101 +103,4 @@
 ----
 exec1.maxAsync=10
 exec1.maxQueued=15
-<<<<<<< HEAD
-----
-=======
-----
-
-=== Container usage of MicroProfile Config
-
-The container produces an instance per `ManagedExecutor` injection point that is annotated with the `@ManagedExecutorConfig` annotation. And likewise for `ThreadContext` and `@ThreadContextConfig`.
-
-In each of these cases, MicroProfile Config can be used to override the configuration of the instance that is produced by the container.
-
-To override a configuration attribute of an instance that is produced for injection into a field, specify a MicroProfile Config property with the name equal to the fully qualified class name, field name, annotation name, and annotation attribute name, delimited by the `/` character.
-
-[source, java]
-----
-package org.eclipse.microprofile.example;
-...
-public class MyBean {
-    @Inject @ManagedExecutorConfig(maxAsync=3, propagated=ThreadContext.APPLICATION, cleared=ThreadContext.ALL_REMAINING)
-    ManagedExecutor exec3;
-
-    @Inject @NamedInstance("executor4") @ManagedExecutorConfig(maxAsync=4, propagated=ThreadContext.SECURITY, cleared=ThreadContext.ALL_REMAINING)
-    ManagedExecutor exec4;
-
-    @Inject @NamedInstance("executor4")
-    ManagedExecutor exec5;
-}
-----
-
-----
-org.eclipse.microprofile.example.MyBean/exec3/ManagedExecutorConfig/maxAsync=6
-org.eclipse.microprofile.example.MyBean/exec4/ManagedExecutorConfig/maxAsync=7
-----
-
-Note that `org.eclipse.microprofile.example.MyBean/exec4/ManagedExecutorConfig/maxAsync` overrides the configuration of the instance that is produced for injection into `exec4`. This same instance is injected into `exec5` per the matching `@NamedInstance("executor4")` qualifier.  It is incorrect to specify `org.eclipse.microprofile.example.MyBean/exec5/ManagedExecutorConfig/maxAsync`, which will not apply to `exec5`.
-
-To override a configuration attribute of an instance that is produced for injection into a parameter, specify a MicroProfile Config property with its name equal to the fully qualified class name, method name, parameter number (starting at 1), annotation name, and annotation attribute name, delimited by the `/` character.
-
-[source, java]
-----
-package org.eclipse.microprofile.example;
-...
-public class MyBean {
-    @Produces @ApplicationScoped @NamedInstance("executor6")
-    ManagedExecutor createExecutor(@ManagedExecutorConfig(maxAsync=6,
-                                                          propagated=ThreadContext.CDI,
-                                                          cleared=ThreadContext.ALL_REMAINING)
-                                   ManagedExecutor exec) {
-        return exec;
-    }
-
-    @Inject @NamedInstance("executor6")
-    ManagedExecutor exec6;
-}
-----
-
-----
-org.eclipse.microprofile.example.MyBean/createExecutor/1/ManagedExecutorConfig/maxAsync=10
-----
-
-Again, it would be wrong to specify `org.eclipse.microprofile.example.MyBean/exec6/ManagedExecutorConfig/maxAsync`, because the container does not produce a new instance for the `exec6` injection point. The container produces the new instance for the `exec` injection point, and matches that same instance for injection into `exec6` per the `@NamedInstance("executor6")` qualifier.
-
-=== Overriding Array Properties in MicroProfile Config
-
-MicroProfile Config can be used to override array type properties (`propagated`, `cleared`, and `unchanged`) on injection points for which the container creates `ManagedExecutor` or `ThreadContext` instances. The following rules apply for config property values:
-
-- The value can be a single array element, multiple elements (delimited by `,`), or empty.
-- Array elements can be any value returned by a ``ThreadContextProvider``'s `getThreadContextType()` method.
-- Array elements can be any thread context type constant value from ThreadContext (such as `Security`, `Application`, or `Remaining`).
-- The usual rules from the MicroProfile Config specification apply, such as escaping special characters.
-
-For example, we can start with the following injection point, which is configured to clear the `Transaction` context, leave no context type unchanged, and propagate all `Remaining` context types,
-
-[source, java]
-----
-package org.eclipse.microprofile.example;
-...
-public class MyBean {
-    @Inject @ThreadContextConfig(cleared=ThreadContext.TRANSACTION, unchanged={}, propagated=ThreadContext.ALL_REMAINING)
-    ThreadContext contextPropagator;
-}
-----
-
-If the user wishes to override the above to propagate exactly 2 context types (`Application` and `CDI`), clear nothing, and leave all `Remaining` types unchanged, then they could configure the following MicroProfile Config properties,
-
-----
-org.eclipse.microprofile.example.MyBean/contextPropagator/ThreadContextConfig/propagated=Application,CDI
-org.eclipse.microprofile.example.MyBean/contextPropagator/ThreadContextConfig/cleared=
-org.eclipse.microprofile.example.MyBean/contextPropagator/ThreadContextConfig/unchanged=Remaining
-----
-
-In order to guarantee that empty string config values are interpreted properly, the MicroProfile Concurrency implementation must interpret both of the following as indicating empty:
-
-* empty array
-* array containing the empty String as its singular element
-
-This is necessary due to a lack of clarity in the first several versions of the MicroProfile Config specification about how the empty string value is to be interpreted for arrays of String.
->>>>>>> 2006a2d6
+----